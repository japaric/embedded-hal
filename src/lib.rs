--- conflicted
+++ resolved
@@ -699,308 +699,4 @@
 pub mod serial;
 pub mod spi;
 pub mod timer;
-<<<<<<< HEAD
-pub mod watchdog;
-
-/// Input capture
-///
-/// *This trait is available if embedded-hal is built with the `"unproven"` feature.*
-///
-/// # Examples
-///
-/// You can use this interface to measure the period of (quasi) periodic signals
-/// / events
-///
-/// ```
-/// extern crate embedded_hal as hal;
-/// #[macro_use(block)]
-/// extern crate nb;
-///
-/// use hal::prelude::*;
-///
-/// fn main() {
-///     let mut capture: Capture1 = {
-///         // ..
-/// #       Capture1
-///     };
-///
-///     capture.set_resolution(1.ms());
-///
-///     let before = block!(capture.capture(Channel::_1)).unwrap();
-///     let after = block!(capture.capture(Channel::_1)).unwrap();
-///
-///     let period = after.wrapping_sub(before);
-///
-///     println!("Period: {} ms", period);
-/// }
-///
-/// # use std::convert::Infallible;
-/// # struct MilliSeconds(u32);
-/// # trait U32Ext { fn ms(self) -> MilliSeconds; }
-/// # impl U32Ext for u32 { fn ms(self) -> MilliSeconds { MilliSeconds(self) } }
-/// # struct Capture1;
-/// # enum Channel { _1 }
-/// # impl hal::Capture for Capture1 {
-/// #     type Capture = u16;
-/// #     type Channel = Channel;
-/// #     type Error = Infallible;
-/// #     type Time = MilliSeconds;
-/// #     fn capture(&mut self, _: Channel) -> ::nb::Result<u16, Infallible> { Ok(0) }
-/// #     fn disable(&mut self, _: Channel) { unimplemented!() }
-/// #     fn enable(&mut self, _: Channel) { unimplemented!() }
-/// #     fn get_resolution(&self) -> MilliSeconds { unimplemented!() }
-/// #     fn set_resolution<T>(&mut self, _: T) where T: Into<MilliSeconds> {}
-/// # }
-/// ```
-#[cfg(feature = "unproven")]
-// reason: pre-singletons API. With singletons a `CapturePin` (cf. `PwmPin`) trait seems more
-// appropriate
-pub trait Capture {
-    /// Enumeration of `Capture` errors
-    ///
-    /// Possible errors:
-    ///
-    /// - *overcapture*, the previous capture value was overwritten because it
-    ///   was not read in a timely manner
-    type Error;
-
-    /// Enumeration of channels that can be used with this `Capture` interface
-    ///
-    /// If your `Capture` interface has no channels you can use the type `()`
-    /// here
-    type Channel;
-
-    /// A time unit that can be converted into a human time unit (e.g. seconds)
-    type Time;
-
-    /// The type of the value returned by `capture`
-    type Capture;
-
-    /// "Waits" for a transition in the capture `channel` and returns the value
-    /// of counter at that instant
-    ///
-    /// NOTE that you must multiply the returned value by the *resolution* of
-    /// this `Capture` interface to get a human time unit (e.g. seconds)
-    fn capture(&mut self, channel: Self::Channel) -> nb::Result<Self::Capture, Self::Error>;
-
-    /// Disables a capture `channel`
-    fn disable(&mut self, channel: Self::Channel);
-
-    /// Enables a capture `channel`
-    fn enable(&mut self, channel: Self::Channel);
-
-    /// Returns the current resolution
-    fn get_resolution(&self) -> Self::Time;
-
-    /// Sets the resolution of the capture timer
-    fn set_resolution<R>(&mut self, resolution: R)
-    where
-        R: Into<Self::Time>;
-}
-
-/// Pulse Width Modulation
-///
-/// *This trait is available if embedded-hal is built with the `"unproven"` feature.*
-///
-/// # Examples
-///
-/// Use this interface to control the power output of some actuator
-///
-/// ```
-/// extern crate embedded_hal as hal;
-///
-/// use hal::prelude::*;
-///
-/// fn main() {
-///     let mut pwm: Pwm1 = {
-///         // ..
-/// #       Pwm1
-///     };
-///
-///     pwm.set_period(1.khz());
-///
-///     let max_duty = pwm.get_max_duty();
-///
-///     // brightest LED
-///     pwm.set_duty(Channel::_1, max_duty);
-///
-///     // dimmer LED
-///     pwm.set_duty(Channel::_2, max_duty / 4);
-/// }
-///
-/// # struct KiloHertz(u32);
-/// # trait U32Ext { fn khz(self) -> KiloHertz; }
-/// # impl U32Ext for u32 { fn khz(self) -> KiloHertz { KiloHertz(self) } }
-/// # enum Channel { _1, _2 }
-/// # struct Pwm1;
-/// # impl hal::Pwm for Pwm1 {
-/// #     type Channel = Channel;
-/// #     type Time = KiloHertz;
-/// #     type Duty = u16;
-/// #     fn disable(&mut self) { unimplemented!() }
-/// #     fn enable(&mut self) { unimplemented!() }
-/// #     fn channel_disable(&mut self, _: Channel) { unimplemented!() }
-/// #     fn channel_enable(&mut self, _: Channel) { unimplemented!() }
-/// #     fn get_duty(&self, _: Channel) -> u16 { unimplemented!() }
-/// #     fn get_max_duty(&self) -> u16 { 0 }
-/// #     fn set_duty(&mut self, _: Channel, _: u16) {}
-/// #     fn get_period(&self) -> KiloHertz { unimplemented!() }
-/// #     fn set_period<T>(&mut self, _: T) where T: Into<KiloHertz> {}
-/// # }
-/// ```
-#[cfg(feature = "unproven")]
-// reason: pre-singletons API. The `PwmPin` trait seems more useful because it models independent
-// PWM channels. Here a certain number of channels are multiplexed in a single implementer.
-pub trait Pwm {
-    /// Enumeration of channels that can be used with this `Pwm` interface
-    ///
-    /// If your `Pwm` interface has no channels you can use the type `()`
-    /// here
-    type Channel;
-
-    /// A time unit that can be converted into a human time unit (e.g. seconds)
-    type Time;
-
-    /// Type for the `duty` methods
-    ///
-    /// The implementer is free to choose a float / percentage representation
-    /// (e.g. `0.0 .. 1.0`) or an integer representation (e.g. `0 .. 65535`)
-    type Duty;
-
-    /// Disables a PWM timer (all channels)
-    fn disable(&mut self);
-
-    /// Enables a PWM timer (all channels)
-    fn enable(&mut self);
-
-    /// Disables a PWM `channel`
-    fn channel_disable(&mut self, channel: Self::Channel);
-
-    /// Enables a PWM `channel`
-    fn channel_enable(&mut self, channel: Self::Channel);
-
-    /// Returns the current PWM period
-    fn get_period(&self) -> Self::Time;
-
-    /// Returns the current duty cycle
-    fn get_duty(&self, channel: Self::Channel) -> Self::Duty;
-
-    /// Returns the maximum duty cycle value
-    fn get_max_duty(&self) -> Self::Duty;
-
-    /// Sets a new duty cycle
-    fn set_duty(&mut self, channel: Self::Channel, duty: Self::Duty);
-
-    /// Sets a new PWM period
-    fn set_period<P>(&mut self, period: P)
-    where
-        P: Into<Self::Time>;
-}
-
-/// A single PWM channel / pin
-///
-/// See `Pwm` for details
-pub trait PwmPin {
-    /// Type for the `duty` methods
-    ///
-    /// The implementer is free to choose a float / percentage representation
-    /// (e.g. `0.0 .. 1.0`) or an integer representation (e.g. `0 .. 65535`)
-    type Duty;
-
-    /// Disables a PWM `channel`
-    fn disable(&mut self);
-
-    /// Enables a PWM `channel`
-    fn enable(&mut self);
-
-    /// Returns the current duty cycle
-    fn get_duty(&self) -> Self::Duty;
-
-    /// Returns the maximum duty cycle value
-    fn get_max_duty(&self) -> Self::Duty;
-
-    /// Sets a new duty cycle
-    fn set_duty(&mut self, duty: Self::Duty);
-}
-
-/// Quadrature encoder interface
-///
-/// *This trait is available if embedded-hal is built with the `"unproven"` feature.*
-///
-/// # Examples
-///
-/// You can use this interface to measure the speed of a motor
-///
-/// ```
-/// extern crate embedded_hal as hal;
-/// #[macro_use(block)]
-/// extern crate nb;
-///
-/// use hal::prelude::*;
-///
-/// fn main() {
-///     let mut qei: Qei1 = {
-///         // ..
-/// #       Qei1
-///     };
-///     let mut timer: Timer6 = {
-///         // ..
-/// #       Timer6
-///     };
-///
-///
-///     let before = qei.count();
-///     timer.start(1.s());
-///     block!(timer.wait());
-///     let after = qei.count();
-///
-///     let speed = after.wrapping_sub(before);
-///     println!("Speed: {} pulses per second", speed);
-/// }
-///
-/// # use std::convert::Infallible;
-/// # struct Seconds(u32);
-/// # trait U32Ext { fn s(self) -> Seconds; }
-/// # impl U32Ext for u32 { fn s(self) -> Seconds { Seconds(self) } }
-/// # struct Qei1;
-/// # impl hal::Qei for Qei1 {
-/// #     type Count = u16;
-/// #     fn count(&self) -> u16 { 0 }
-/// #     fn direction(&self) -> ::hal::Direction { unimplemented!() }
-/// # }
-/// # struct Timer6;
-/// # impl hal::timer::CountDown for Timer6 {
-/// #     type Time = Seconds;
-/// #     fn start<T>(&mut self, _: T) where T: Into<Seconds> {}
-/// #     fn wait(&mut self) -> ::nb::Result<(), Infallible> { Ok(()) }
-/// # }
-/// ```
-#[cfg(feature = "unproven")]
-// reason: needs to be re-evaluated in the new singletons world. At the very least this needs a
-// reference implementation
-pub trait Qei {
-    /// The type of the value returned by `count`
-    type Count;
-
-    /// Returns the current pulse count of the encoder
-    fn count(&self) -> Self::Count;
-
-    /// Returns the count direction
-    fn direction(&self) -> Direction;
-}
-
-/// Count direction
-///
-/// *This enumeration is available if embedded-hal is built with the `"unproven"` feature.*
-#[derive(Clone, Copy, Debug, Eq, PartialEq)]
-#[cfg(feature = "unproven")]
-// reason: part of the unproven `Qei` interface
-pub enum Direction {
-    /// 3, 2, 1
-    Downcounting,
-    /// 1, 2, 3
-    Upcounting,
-}
-=======
-pub mod watchdog;
->>>>>>> f88ddc5a
+pub mod watchdog;