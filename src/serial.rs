//! Serial interface

/// Read half of a serial interface
///
/// Some serial interfaces support different data sizes (8 bits, 9 bits, etc.);
/// This can be encoded in this trait via the `Word` type parameter.
pub trait Read<Word> {
    /// Read error
    type Error;

    /// Reads a single word from the serial interface
    fn read(&mut self) -> nb::Result<Word, Self::Error>;
}

/// Write half of a serial interface
pub trait Write<Word> {
    /// Write error
    type Error;

    /// Writes a single word to the serial interface
    fn write(&mut self, word: Word) -> nb::Result<(), Self::Error>;

    /// Ensures that none of the previously written words are still buffered
<<<<<<< HEAD
    fn flush(&mut self) -> nb::Result<(), Self::Error>;
=======
    fn try_flush(&mut self) -> nb::Result<(), Self::Error>;
}

/// Enable changing the baudrate after initiation of serial interface
pub trait ConfigureBaud {
    /// Baudrate type
    type BaudRate;
    /// Set baud error
    type Error;
    /// Change baud rate
    fn set_baud_rate(&mut self, baud_rate: Self::BaudRate) -> Result<(), Self::Error>;
>>>>>>> 8d091c81
}<|MERGE_RESOLUTION|>--- conflicted
+++ resolved
@@ -21,10 +21,7 @@
     fn write(&mut self, word: Word) -> nb::Result<(), Self::Error>;
 
     /// Ensures that none of the previously written words are still buffered
-<<<<<<< HEAD
     fn flush(&mut self) -> nb::Result<(), Self::Error>;
-=======
-    fn try_flush(&mut self) -> nb::Result<(), Self::Error>;
 }
 
 /// Enable changing the baudrate after initiation of serial interface
@@ -35,5 +32,4 @@
     type Error;
     /// Change baud rate
     fn set_baud_rate(&mut self, baud_rate: Self::BaudRate) -> Result<(), Self::Error>;
->>>>>>> 8d091c81
 }